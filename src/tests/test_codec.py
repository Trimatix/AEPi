from typing import Type
from AEPi.codec import ImageCodecAdaptor, supportsFormats, compressorFor, decompressorFor
from AEPi.constants import CompressionFormat
import pytest
from PIL.Image import Image


@supportsFormats(compresses=[CompressionFormat.DXT5])
class Dxt5Compressor(ImageCodecAdaptor):
    @classmethod
<<<<<<< HEAD
    def compress(cls, im, format, quality): pass # type: ignore[reportMissingParameterType]
    
    @classmethod
    def decompress(cls, fp, format): pass # type: ignore[reportMissingParameterType]
=======
    def compress(cls, im, format, quality): return b''
    
    @classmethod
    def decompress(cls, fp, format, width, height, quality): return Image()
>>>>>>> 0e5bba6d


@supportsFormats(decompresses=[CompressionFormat.ETC1])
class Etc1Decompressor(ImageCodecAdaptor):
    @classmethod
<<<<<<< HEAD
    def compress(cls, im, format, quality): pass # type: ignore[reportMissingParameterType]
    
    @classmethod
    def decompress(cls, fp, format): pass # type: ignore[reportMissingParameterType]
=======
    def compress(cls, im, format, quality): return b''
    
    @classmethod
    def decompress(cls, fp, format, width, height, quality): return Image()
>>>>>>> 0e5bba6d


@supportsFormats(both=[CompressionFormat.PVRTCI2A])
class PvrCodec(ImageCodecAdaptor):
    @classmethod
<<<<<<< HEAD
    def compress(cls, im, format, quality): pass # type: ignore[reportMissingParameterType]
    
    @classmethod
    def decompress(cls, fp, format): pass # type: ignore[reportMissingParameterType]
=======
    def compress(cls, im, format, quality): return b''
    
    @classmethod
    def decompress(cls, fp, format, width, height, quality): return Image()
>>>>>>> 0e5bba6d


@pytest.mark.parametrize(("format", "codec"),
                            [
                                (CompressionFormat.DXT5, Dxt5Compressor),
                                (CompressionFormat.PVRTCI2A, PvrCodec)
                            ])
def test_compressorFor_GetsCorrectCodec(format: CompressionFormat, codec: Type[ImageCodecAdaptor]):
    assert compressorFor(format) is codec


@pytest.mark.parametrize(("format", "codec"),
                            [
                                (CompressionFormat.ETC1, Etc1Decompressor),
                                (CompressionFormat.PVRTCI2A, PvrCodec)
                            ])
def test_decompressorFor_GetsCorrectCodec(format: CompressionFormat, codec: Type[ImageCodecAdaptor]):
    assert decompressorFor(format) is codec


def test_compressorFor_unknownFormat_throws():
    with pytest.raises(KeyError):
        compressorFor(CompressionFormat.PVRTCI4A)<|MERGE_RESOLUTION|>--- conflicted
+++ resolved
@@ -8,49 +8,28 @@
 @supportsFormats(compresses=[CompressionFormat.DXT5])
 class Dxt5Compressor(ImageCodecAdaptor):
     @classmethod
-<<<<<<< HEAD
-    def compress(cls, im, format, quality): pass # type: ignore[reportMissingParameterType]
+    def compress(cls, im, format, quality): return b'' # type: ignore[reportMissingParameterType]
     
     @classmethod
-    def decompress(cls, fp, format): pass # type: ignore[reportMissingParameterType]
-=======
-    def compress(cls, im, format, quality): return b''
-    
-    @classmethod
-    def decompress(cls, fp, format, width, height, quality): return Image()
->>>>>>> 0e5bba6d
+    def decompress(cls, fp, format, width, height, quality): return Image() # type: ignore[reportMissingParameterType]
 
 
 @supportsFormats(decompresses=[CompressionFormat.ETC1])
 class Etc1Decompressor(ImageCodecAdaptor):
     @classmethod
-<<<<<<< HEAD
-    def compress(cls, im, format, quality): pass # type: ignore[reportMissingParameterType]
+    def compress(cls, im, format, quality): return b'' # type: ignore[reportMissingParameterType]
     
     @classmethod
-    def decompress(cls, fp, format): pass # type: ignore[reportMissingParameterType]
-=======
-    def compress(cls, im, format, quality): return b''
-    
-    @classmethod
-    def decompress(cls, fp, format, width, height, quality): return Image()
->>>>>>> 0e5bba6d
+    def decompress(cls, fp, format, width, height, quality): return Image() # type: ignore[reportMissingParameterType]
 
 
 @supportsFormats(both=[CompressionFormat.PVRTCI2A])
 class PvrCodec(ImageCodecAdaptor):
     @classmethod
-<<<<<<< HEAD
-    def compress(cls, im, format, quality): pass # type: ignore[reportMissingParameterType]
+    def compress(cls, im, format, quality): return b'' # type: ignore[reportMissingParameterType]
     
     @classmethod
-    def decompress(cls, fp, format): pass # type: ignore[reportMissingParameterType]
-=======
-    def compress(cls, im, format, quality): return b''
-    
-    @classmethod
-    def decompress(cls, fp, format, width, height, quality): return Image()
->>>>>>> 0e5bba6d
+    def decompress(cls, fp, format, width, height, quality): return Image() # type: ignore[reportMissingParameterType]
 
 
 @pytest.mark.parametrize(("format", "codec"),
